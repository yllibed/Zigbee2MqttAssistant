﻿<Project Sdk="Microsoft.NET.Sdk.Web">

  <PropertyGroup>
    <TargetFramework>netcoreapp2.2</TargetFramework>
    <AspNetCoreHostingModel>InProcess</AspNetCoreHostingModel>
  </PropertyGroup>


  <ItemGroup>
    <PackageReference Include="Humanizer.Core" Version="2.7.9" />
    <PackageReference Include="Microsoft.AspNetCore.App" />
    <PackageReference Include="Microsoft.AspNetCore.Razor.Design" Version="2.2.0" PrivateAssets="All" />
<<<<<<< HEAD
    <PackageReference Include="MQTTnet" Version="3.0.5" />
    <PackageReference Include="MQTTnet.Extensions.ManagedClient" Version="3.0.8" />
=======
    <PackageReference Include="MQTTnet" Version="3.0.8" />
    <PackageReference Include="MQTTnet.Extensions.ManagedClient" Version="3.0.5" />
>>>>>>> 64906eb5
    <PackageReference Include="Scrutor" Version="3.1.0" />
    <PackageReference Include="System.Reactive" Version="4.1.6" />
    <PackageReference Include="Uno.CodeGen" Version="1.32.0" />
  </ItemGroup>

</Project><|MERGE_RESOLUTION|>--- conflicted
+++ resolved
@@ -10,13 +10,8 @@
     <PackageReference Include="Humanizer.Core" Version="2.7.9" />
     <PackageReference Include="Microsoft.AspNetCore.App" />
     <PackageReference Include="Microsoft.AspNetCore.Razor.Design" Version="2.2.0" PrivateAssets="All" />
-<<<<<<< HEAD
-    <PackageReference Include="MQTTnet" Version="3.0.5" />
+    <PackageReference Include="MQTTnet" Version="3.0.8" />
     <PackageReference Include="MQTTnet.Extensions.ManagedClient" Version="3.0.8" />
-=======
-    <PackageReference Include="MQTTnet" Version="3.0.8" />
-    <PackageReference Include="MQTTnet.Extensions.ManagedClient" Version="3.0.5" />
->>>>>>> 64906eb5
     <PackageReference Include="Scrutor" Version="3.1.0" />
     <PackageReference Include="System.Reactive" Version="4.1.6" />
     <PackageReference Include="Uno.CodeGen" Version="1.32.0" />
