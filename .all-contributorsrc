{
  "files": [
    "README.md"
  ],
  "imageSize": 100,
  "commit": false,
  "contributors": [
    {
      "login": "VivantSenior",
      "name": "VivantSenior",
      "avatar_url": "https://avatars3.githubusercontent.com/u/49829548?v=4",
      "profile": "https://github.com/VivantSenior",
      "contributions": [
        "doc"
      ]
    },
    {
      "login": "alwashe",
      "name": "alwashe",
      "avatar_url": "https://avatars3.githubusercontent.com/u/15383159?v=4",
      "profile": "https://github.com/alwashe",
      "contributions": [
        "doc"
      ]
    },
    {
      "login": "agreenfield1",
      "name": "agreenfield1",
      "avatar_url": "https://avatars3.githubusercontent.com/u/16204747?v=4",
      "profile": "https://github.com/agreenfield1",
      "contributions": [
        "doc"
      ]
    },
    {
      "login": "neographikal",
      "name": "neographikal",
      "avatar_url": "https://avatars1.githubusercontent.com/u/2643715?v=4",
      "profile": "https://github.com/neographikal",
      "contributions": [
        "ideas",
        "bug"
      ]
    },
    {
      "login": "wixoff",
      "name": "wixoff",
      "avatar_url": "https://avatars1.githubusercontent.com/u/945097?v=4",
      "profile": "https://github.com/wixoff",
      "contributions": [
        "bug"
      ]
    },
    {
      "login": "heubi76",
      "name": "heubi76",
      "avatar_url": "https://avatars0.githubusercontent.com/u/25635057?v=4",
      "profile": "https://github.com/heubi76",
      "contributions": [
        "bug"
      ]
    },
    {
      "login": "remb0",
      "name": "Remco van Geel",
      "avatar_url": "https://avatars3.githubusercontent.com/u/649642?v=4",
      "profile": "https://gadget-freakz.com",
      "contributions": [
        "ideas"
      ]
    },
    {
      "login": "james",
      "name": "James Darling",
      "avatar_url": "https://avatars0.githubusercontent.com/u/425?v=4",
      "profile": "http://abscond.org",
      "contributions": [
        "bug"
      ]
    },
    {
      "login": "nbogojevic",
      "name": "Nenad Bogojevic",
      "avatar_url": "https://avatars2.githubusercontent.com/u/1485503?v=4",
      "profile": "https://github.com/nbogojevic",
      "contributions": [
        "bug",
        "code"
      ]
    },
    {
      "login": "trekker25",
      "name": "trekker25",
      "avatar_url": "https://avatars3.githubusercontent.com/u/24300944?v=4",
      "profile": "https://github.com/trekker25",
      "contributions": [
        "question"
      ]
    },
    {
      "login": "brendanmullan",
      "name": "Brendan Mullan",
      "avatar_url": "https://avatars3.githubusercontent.com/u/4569153?v=4",
      "profile": "https://github.com/brendanmullan",
      "contributions": [
        "ideas"
      ]
    },
    {
      "login": "seaverd",
      "name": "seaverd",
      "avatar_url": "https://avatars3.githubusercontent.com/u/2743685?v=4",
      "profile": "https://github.com/seaverd",
      "contributions": [
        "bug"
      ]
    },
    {
      "login": "timdonovanuk",
      "name": "timdonovanuk",
      "avatar_url": "https://avatars0.githubusercontent.com/u/8156439?v=4",
      "profile": "https://github.com/timdonovanuk",
      "contributions": [
        "ideas"
      ]
    },
    {
      "login": "RafhaanShah",
      "name": "Rafhaan Shah",
      "avatar_url": "https://avatars0.githubusercontent.com/u/16906440?v=4",
      "profile": "https://www.linkedin.com/in/RafhaanShah/",
      "contributions": [
        "ideas"
      ]
    },
    {
      "login": "foXaCe",
      "name": "foXaCe",
      "avatar_url": "https://avatars2.githubusercontent.com/u/290678?v=4",
      "profile": "https://github.com/foXaCe",
      "contributions": [
        "ideas"
      ]
    },
    {
      "login": "ciotlosm",
      "name": "Marius",
      "avatar_url": "https://avatars2.githubusercontent.com/u/7738048?v=4",
      "profile": "https://github.com/ciotlosm",
      "contributions": [
        "bug",
        "ideas"
      ]
    },
    {
      "login": "WoLpH",
      "name": "Rick van Hattem",
      "avatar_url": "https://avatars0.githubusercontent.com/u/270571?v=4",
      "profile": "http://wol.ph/",
      "contributions": [
        "bug"
      ]
    },
    {
      "login": "pejotigrek",
      "name": "PeeJay",
      "avatar_url": "https://avatars1.githubusercontent.com/u/10796588?v=4",
      "profile": "http://godisapj.com",
      "contributions": [
        "bug"
      ]
    },
    {
      "login": "jeromelaban",
      "name": "Jérôme Laban",
      "avatar_url": "https://avatars0.githubusercontent.com/u/5839577?v=4",
      "profile": "https://github.com/jeromelaban",
      "contributions": [
        "code"
      ]
    },
    {
      "login": "johntdyer",
      "name": "John Dyer",
      "avatar_url": "https://avatars3.githubusercontent.com/u/58234?v=4",
      "profile": "http://johntdyer.com",
      "contributions": [
        "bug"
      ]
    },
    {
      "login": "djchen",
      "name": "Dan Chen",
      "avatar_url": "https://avatars2.githubusercontent.com/u/826556?v=4",
      "profile": "https://www.djc.me",
      "contributions": [
        "code"
      ]
    },
    {
      "login": "dystechnic",
      "name": "dystechnic",
      "avatar_url": "https://avatars0.githubusercontent.com/u/36402924?v=4",
      "profile": "https://github.com/dystechnic",
      "contributions": [
        "bug"
      ]
    },
    {
      "login": "FutureCow",
      "name": "FutureCow",
      "avatar_url": "https://avatars3.githubusercontent.com/u/2134193?v=4",
      "profile": "https://github.com/FutureCow",
      "contributions": [
        "bug"
      ]
    },
    {
      "login": "exetico",
      "name": "Tobias Nordahl Kristensen",
      "avatar_url": "https://avatars0.githubusercontent.com/u/3549445?v=4",
      "profile": "http://exeti.co",
      "contributions": [
        "code",
        "doc"
      ]
    },
    {
      "login": "tdn131",
      "name": "tdn131",
      "avatar_url": "https://avatars2.githubusercontent.com/u/32997056?v=4",
      "profile": "https://github.com/tdn131",
      "contributions": [
        "ideas"
      ]
    },
    {
      "login": "Edzilla2000",
      "name": "Edzilla2000",
      "avatar_url": "https://avatars3.githubusercontent.com/u/5339038?v=4",
      "profile": "https://github.com/Edzilla2000",
      "contributions": [
        "ideas"
      ]
    },
    {
      "login": "codefinder2",
      "name": "Adrian Böckenkamp",
      "avatar_url": "https://avatars0.githubusercontent.com/u/20599588?v=4",
      "profile": "http://ls7-www.cs.uni-dortmund.de",
      "contributions": [
        "ideas",
        "bug"
      ]
    },
    {
<<<<<<< HEAD
      "login": "dr1rrb",
      "name": "David",
      "avatar_url": "https://avatars3.githubusercontent.com/u/8635919?v=4",
      "profile": "https://github.com/dr1rrb",
=======
      "login": "magpern",
      "name": "Magnus Pernemark",
      "avatar_url": "https://avatars0.githubusercontent.com/u/6589760?v=4",
      "profile": "https://github.com/magpern",
>>>>>>> 9338ad84
      "contributions": [
        "code"
      ]
    }
  ],
  "contributorsPerLine": 7,
  "projectName": "Zigbee2MqttAssistant",
  "projectOwner": "yllibed",
  "repoType": "github",
  "repoHost": "https://github.com",
  "skipCi": true
}<|MERGE_RESOLUTION|>--- conflicted
+++ resolved
@@ -254,17 +254,19 @@
       ]
     },
     {
-<<<<<<< HEAD
       "login": "dr1rrb",
       "name": "David",
       "avatar_url": "https://avatars3.githubusercontent.com/u/8635919?v=4",
       "profile": "https://github.com/dr1rrb",
-=======
+      "contributions": [
+        "code"
+      ]
+    },
+    {
       "login": "magpern",
       "name": "Magnus Pernemark",
       "avatar_url": "https://avatars0.githubusercontent.com/u/6589760?v=4",
       "profile": "https://github.com/magpern",
->>>>>>> 9338ad84
       "contributions": [
         "code"
       ]
